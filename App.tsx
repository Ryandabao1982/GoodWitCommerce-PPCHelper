--- conflicted
+++ resolved
@@ -259,10 +259,8 @@
         return;
       }
 
-<<<<<<< HEAD
       const searchSettings = activeBrandState.advancedSearchSettings;
       const seedKeyword = searchOverride ?? searchSettings.advancedKeywords;
-=======
     try {
       const [newKeywords, related] = await fetchKeywords(
         seedKeyword,
@@ -280,7 +278,6 @@
       
       const newSearchedKeywords = new Set(activeBrandState.searchedKeywords);
       splitSeedKeywords(seedKeyword).forEach(k => newSearchedKeywords.add(k));
->>>>>>> 94762bec
 
       if (!seedKeyword.trim()) {
         setError('Please enter at least one seed keyword.');
@@ -831,7 +828,6 @@
   });
 
   return (
-<<<<<<< HEAD
     <div
       className={`flex min-h-screen bg-gray-50 dark:bg-gray-900 font-sans transition-colors duration-300`}
     >
@@ -1199,13 +1195,11 @@
       {/* Bottom Navigation for Mobile */}
       {activeBrand && <BottomNavigation currentView={currentView} onViewChange={setCurrentView} />}
     </div>
-=======
     <MainAppPage
       brandManager={brandManager}
       apiSettingsManager={apiSettingsManager}
       sopManager={sopManager}
     />
->>>>>>> 94762bec
   );
 };
 
